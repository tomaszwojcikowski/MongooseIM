--- conflicted
+++ resolved
@@ -177,12 +177,8 @@
 
 
 configurations() ->
-<<<<<<< HEAD
     cassandra_configs(is_cassandra_enabled(host()))
-    ++ odbc_configs(is_odbc_enabled(host()))
-=======
-    odbc_configs(mongoose_helper:is_odbc_enabled(host()))
->>>>>>> f7ddabac
+    ++ odbc_configs(mongoose_helper:is_odbc_enabled(host()))
     ++ riak_configs(is_riak_enabled(host())).
 
 odbc_configs(true) ->
