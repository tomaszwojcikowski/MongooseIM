-module(mod_bosh_socket).

-behaviour(gen_fsm).

%% API
-export([start/2,
         start_link/2,
         start_supervisor/0,
         handle_request/2,
         pause/2]).

%% Private API
-export([get_handlers/1,
         get_pending/1,
         get_client_acks/1,
         set_client_acks/2,
         get_cached_responses/1]).

%% ejabberd_socket compatibility
-export([starttls/2, starttls/3,
         compress/1, compress/3,
         reset_stream/1,
         send/2,
         send_xml/2,
         change_shaper/2,
         monitor/1,
         get_sockmod/1,
         close/1,
         peername/1]).

%% gen_fsm callbacks
-export([init/1,
         accumulate/2, accumulate/3,
         normal/2, normal/3,
         handle_event/3,
         handle_sync_event/4,
         handle_info/3,
         terminate/3,
         code_change/4]).

-include("ejabberd.hrl").
-include("jlib.hrl").
-include_lib("exml/include/exml_stream.hrl").
-include("mod_bosh.hrl").

-define(ACCUMULATE_PERIOD, 10).
-define(DEFAULT_HOLD, 1).
-define(CONCURRENT_REQUESTS, 2).
-define(DEFAULT_WAIT, 60).
-define(DEFAULT_MAXPAUSE, 120).
-define(DEFAULT_CLIENT_ACKS, false).

-type cached_response() :: {rid(), erlang:timestamp(), jlib:xmlel()}.
-type rid() :: pos_integer().

-record(state, {c2s_pid         :: pid(),
                handlers = []   :: [{rid(), timer:tref(), pid()}],
                %% Elements buffered for sending to the client.
<<<<<<< HEAD
                pending = [] :: [xmlstreamelement()],
                sid :: bosh_sid(),
                wait = ?DEFAULT_WAIT,
                hold = ?DEFAULT_HOLD,
                rid :: rid() | undefined,
=======
                pending = []    :: [jlib:xmlstreamel()],
                sid             :: mod_bosh:sid(),
                wait = ?DEFAULT_WAIT :: integer(),
                hold = ?DEFAULT_HOLD :: integer(),
                rid             :: rid(),
>>>>>>> 2e072d1e
                %% Requests deferred for later processing because
                %% of having Rid greater than expected.
                deferred = []   :: [{rid(), {mod_bosh:event_type(), jlib:xmlel()}}],
                client_acks = ?DEFAULT_CLIENT_ACKS :: boolean(),
                sent = []       :: [cached_response()],
                %% Allowed inactivity period in seconds.
                inactivity      :: pos_integer() | 'infinity',
                inactivity_tref,
                %% Max pause period in seconds.
                maxpause        :: pos_integer() | 'undefined',
                %% Are acknowledgements used?
                server_acks     :: boolean(),
                last_processed  :: rid() | 'undefined',
                %% Report scheduled for sending at the earliest
                %% possible occasion.
                report = false  :: {rid(), timer:time()} | 'false'}).
-type state() :: #state{}.

-type statename() :: 'accumulate' | 'normal'.
-type fsm_return() :: {'next_state', statename(), state()}.

%%--------------------------------------------------------------------
%% API
%%--------------------------------------------------------------------

-spec start(mod_bosh:sid(), _) ->
    {'error',_} | {'ok','undefined' | pid()} | {'ok','undefined' | pid(),_}.
start(Sid, Peer) ->
    supervisor:start_child(?BOSH_SOCKET_SUP, [Sid, Peer]).


-spec start_link(mod_bosh:sid(),_) -> 'ignore' | {'error',_} | {'ok',pid()}.
start_link(Sid, Peer) ->
    gen_fsm:start_link(?MODULE, [Sid, Peer], []).


start_supervisor() ->
    ChildId = ?BOSH_SOCKET_SUP,
    ChildSpec =
        {ChildId,
         {ejabberd_tmp_sup, start_link,
          [ChildId, ?MODULE]},
         permanent,
         infinity,
         supervisor,
         [ejabberd_tmp_sup]},
    case supervisor:start_child(ejabberd_sup, ChildSpec) of
        {ok, undefined} ->
            {error, undefined};
        {ok, Child} ->
            {ok, Child};
        {ok, Child, _Info} ->
            {ok, Child};
        {error, {already_started, Child}} ->
            {ok, Child};
        {error, Reason} ->
            {error, Reason}
    end.


-spec handle_request(Pid :: pid(),
                    {EventTag :: mod_bosh:event_type(),
                     Handler :: pid(),
                     Body :: jlib:xmlel()}) -> ok.
handle_request(Pid, Request) ->
    gen_fsm:send_all_state_event(Pid, Request).


%% @doc TODO: no handler for this call is present!
%% No check for violating maxpause is made when calling this!
-spec pause(Pid :: pid(), Seconds :: pos_integer()) -> ok.
pause(Pid, Seconds) ->
    gen_fsm:send_all_state_event(Pid, {pause, Seconds}).

%%--------------------------------------------------------------------
%% Private API
%%--------------------------------------------------------------------

get_handlers(Pid) ->
    gen_fsm:sync_send_all_state_event(Pid, get_handlers).


get_pending(Pid) ->
    gen_fsm:sync_send_all_state_event(Pid, get_pending).


-spec get_client_acks(pid()) -> boolean().
get_client_acks(Pid) ->
    gen_fsm:sync_send_all_state_event(Pid, get_client_acks).


-spec set_client_acks(pid(), boolean()) -> any().
set_client_acks(Pid, Enabled) ->
    gen_fsm:sync_send_all_state_event(Pid, {set_client_acks, Enabled}).


-spec get_cached_responses(pid()) -> [cached_response()].
get_cached_responses(Pid) ->
    gen_fsm:sync_send_all_state_event(Pid, get_cached_responses).

%%--------------------------------------------------------------------
%% gen_fsm callbacks
%%--------------------------------------------------------------------

%%--------------------------------------------------------------------
%% @private
%% @spec init(Args) -> {ok, StateName, State} |
%%                     {ok, StateName, State, Timeout} |
%%                     ignore |
%%                     {stop, StopReason}
%% @end
%%--------------------------------------------------------------------
init([Sid, Peer]) ->
    BoshSocket = #bosh_socket{sid = Sid, pid = self(), peer = Peer},
    C2SOpts = [{xml_socket, true}],
    {ok, C2SPid} = ejabberd_c2s:start({mod_bosh_socket, BoshSocket}, C2SOpts),
    ?DEBUG("mod_bosh_socket started~n", []),
    {ok, accumulate, #state{sid = Sid,
                            c2s_pid = C2SPid,
                            inactivity = mod_bosh:get_inactivity(),
                            maxpause = get_maxpause(),
                            server_acks = mod_bosh:get_server_acks()}}.


%% TODO: maybe make maxpause runtime configurable like inactivity?
get_maxpause() ->
    case gen_mod:get_module_opt(?MYNAME, mod_bosh, maxpause, undefined) of
        undefined -> ?DEFAULT_MAXPAUSE;
        MP -> MP
    end.

%%--------------------------------------------------------------------
%% @private
%% @doc
%% There should be one instance of this function for each possible
%% state name. Whenever a gen_fsm receives an event sent using
%% gen_fsm:send_event/2, the instance of this function with the same
%% name as the current state name StateName is called to handle
%% the event. It is also called if a timeout occurs.
%%
%% @spec state_name(Event, State) ->
%%                   {next_state, NextStateName, NextState} |
%%                   {next_state, NextStateName, NextState, Timeout} |
%%                   {stop, Reason, NewState}
%% @end
%%--------------------------------------------------------------------

-spec accumulate(_, state()) -> fsm_return().
accumulate(acc_off, #state{pending = Pending} = S) ->
    NS = S#state{pending = []},
    {next_state, normal, send_or_store(Pending, NS)};
accumulate(Event, State) ->
    ?DEBUG("Unhandled event in 'accumulate' state: ~w~n", [Event]),
    {next_state, accumulate, State}.


-spec normal(_, state()) -> fsm_return().
normal(acc_off, #state{} = S) ->
    {next_state, normal, S};
normal(Event, State) ->
    ?DEBUG("Unhandled event in 'normal' state: ~w~n", [Event]),
    {next_state, normal, State}.

%%--------------------------------------------------------------------
%% @private
%% @doc
%% There should be one instance of this function for each possible
%% state name. Whenever a gen_fsm receives an event sent using
%% gen_fsm:sync_send_event/[2,3], the instance of this function with
%% the same name as the current state name StateName is called to
%% handle the event.
%%
%% @spec state_name(Event, From, State) ->
%%                   {next_state, NextStateName, NextState} |
%%                   {next_state, NextStateName, NextState, Timeout} |
%%                   {reply, Reply, NextStateName, NextState} |
%%                   {reply, Reply, NextStateName, NextState, Timeout} |
%%                   {stop, Reason, NewState} |
%%                   {stop, Reason, Reply, NewState}
%% @end
%%--------------------------------------------------------------------
accumulate(Event, _From, State) ->
    ?DEBUG("Unhandled sync event in 'accumulate' state: ~w~n", [Event]),
    {reply, ok, state_name, State}.

normal(Event, _From, State) ->
    ?DEBUG("Unhandled sync event in 'normal' state: ~w~n", [Event]),
    {reply, ok, state_name, State}.

%%--------------------------------------------------------------------
%% @private
%% @doc
%% Whenever a gen_fsm receives an event sent using
%% gen_fsm:send_all_state_event/2, this function is called to handle
%% the event.
%%
%% @spec handle_event(Event, StateName, State) ->
%%                   {next_state, NextStateName, NextState} |
%%                   {next_state, NextStateName, NextState, Timeout} |
%%                   {stop, Reason, NewState}
%% @end
%%--------------------------------------------------------------------

handle_event({EventTag, Handler, #xmlel{} = Body}, SName, S) ->
    NS = cancel_inactivity_timer(S),
    Rid = binary_to_integer(exml_query:attr(Body, <<"rid">>)),
    try
        NNS = handle_stream_event({EventTag, Body, Rid}, Handler, SName, NS),
        %% TODO: it's the event which determines the next state,
        %%       this ought to be returned from handle_stream_event
        case EventTag of
            _ when EventTag == streamstart; EventTag == restart ->
                timer:apply_after(?ACCUMULATE_PERIOD,
                                  gen_fsm, send_event, [self(), acc_off]),
                {next_state, accumulate, NNS};
            _ ->
                {next_state, SName, NNS}
        end
    catch
        throw:{invalid_rid, TState} ->
            {stop, {shutdown, invalid_rid}, TState};
        throw:{invalid_pause, TState} ->
            {stop, {shutdown, policy_violation}, TState}
    end;

handle_event(Event, StateName, State) ->
    ?DEBUG("Unhandled all state event: ~w~n", [Event]),
    {next_state, StateName, State}.

%%--------------------------------------------------------------------
%% @private
%% @doc
%% Whenever a gen_fsm receives an event sent using
%% gen_fsm:sync_send_all_state_event/[2,3], this function is called
%% to handle the event.
%%
%% @spec handle_sync_event(Event, From, StateName, State) ->
%%                   {next_state, NextStateName, NextState} |
%%                   {next_state, NextStateName, NextState, Timeout} |
%%                   {reply, Reply, NextStateName, NextState} |
%%                   {reply, Reply, NextStateName, NextState, Timeout} |
%%                   {stop, Reason, NewState} |
%%                   {stop, Reason, Reply, NewState}
%% @end
%%--------------------------------------------------------------------
handle_sync_event(get_handlers, _From, StateName,
                  #state{handlers = Handlers} = S) ->
    {reply, Handlers, StateName, S};
handle_sync_event(get_pending, _From, StateName,
                  #state{pending = Pending} = S) ->
    {reply, Pending, StateName, S};
handle_sync_event(get_client_acks, _From, StateName,
                  #state{client_acks = ClientAcks} = S) ->
    {reply, ClientAcks, StateName, S};
handle_sync_event({set_client_acks, ClientAcks}, _From, StateName,
                  #state{} = S) ->
    NS = S#state{client_acks = ClientAcks},
    {reply, ok, StateName, NS};
handle_sync_event(get_cached_responses, _From, StateName,
                  #state{sent = CachedResponses} = S) ->
    {reply, CachedResponses, StateName, S};
handle_sync_event(Event, _From, StateName, State) ->
    ?DEBUG("Unhandled sync all state event: ~w~n", [Event]),
    Reply = ok,
    {reply, Reply, StateName, State}.

%%--------------------------------------------------------------------
%% @private
%% @doc
%% This function is called by a gen_fsm when it receives any
%% message other than a synchronous or asynchronous event
%% (or a system message).
%%
%% @spec handle_info(Info,StateName,State)->
%%                   {next_state, NextStateName, NextState} |
%%                   {next_state, NextStateName, NextState, Timeout} |
%%                   {stop, Reason, NewState}
%% @end
%%--------------------------------------------------------------------

handle_info({send, #xmlstreamend{} = StreamEnd}, _SName,
            #state{pending = Pending} = S) ->
    NS = send_or_store(Pending ++ [StreamEnd], S#state{pending = []}),
    {next_state, normal, NS};
handle_info({send, Data}, accumulate = SName, #state{} = S) ->
    {next_state, SName, store([Data], S)};
handle_info({send, Data}, normal = SName, #state{} = S) ->
    NS = send_or_store(Data, S),
    {next_state, SName, NS};
handle_info(reset_stream, SName, #state{} = S) ->
    %% TODO: actually reset the stream once it's stored per bosh session
    ?DEBUG("Stream reset by c2s~n", []),
    {next_state, SName, S};
handle_info(close, _SName, State) ->
    {stop, normal, State};
handle_info(inactivity_timeout, _SName, State) ->
    ?INFO_MSG("terminating due to client inactivity~n", []),
    {stop, {shutdown, inactivity_timeout}, State};
handle_info({wait_timeout, {Rid, Pid}}, SName,
            #state{handlers = Handlers} = S) ->
    ?INFO_MSG("'wait' limit reached for ~p~n", [Pid]),
    %% In case some message was being handled when the timer fired
    %% it may turn out that Pid is no longer available in Handlers.
    case lists:keytake(Rid, 1, Handlers) of
        false ->
            {next_state, SName, S};
        {value, {Rid, _, Pid}, NewHandlers} ->
            NS = send_to_handler({Rid, Pid}, [], S),
            {next_state, SName, NS#state{handlers = NewHandlers}}
    end;
handle_info(Info, SName, State) ->
    ?DEBUG("Unhandled info in '~s' state: ~w~n", [SName, Info]),
    {next_state, SName, State}.

terminate(_Reason, StateName, #state{sid = Sid, handlers = Handlers} = S) ->
    [Pid ! {close, Sid} || {_, _, Pid} <- lists:sort(Handlers)],
    ?BOSH_BACKEND:delete_session(Sid),
    catch ejabberd_c2s:stop(S#state.c2s_pid),
    ?DEBUG("Closing session ~p in '~s' state. Handlers: ~p Pending: ~p~n",
           [Sid, StateName, Handlers, S#state.pending]).

code_change(_OldVsn, StateName, State, _Extra) ->
    {ok, StateName, State}.

%%--------------------------------------------------------------------
%% callback implementations
%%--------------------------------------------------------------------

handle_stream_event({EventTag, Body, Rid} = Event, Handler,
                    SName, #state{rid = OldRid} = S) ->
    ExpectedRid = maybe_add(1, OldRid),
    NS = maybe_add_handler(Handler, Rid, S),
    NNS = case {EventTag,
                maybe_is_retransmission(Rid, OldRid, S#state.sent),
                is_expected_rid(Rid, ExpectedRid),
                is_acceptable_rid(Rid, ExpectedRid)}
    of
        {_, {true, CachedResponse}, _, _} ->
            case CachedResponse of
                none ->
                    NS;
                _ ->
                    resend_cached(CachedResponse, NS)
            end;
        {streamstart, _, _, _} ->
            process_acked_stream_event(Event, SName, NS);
        {_, _, true, _} ->
            process_acked_stream_event(Event, SName, NS);
        {_, _, false, true} ->
            ?INFO_MSG("deferring (rid: ~p, expected: ~p): ~p~n",
                      [Rid, ExpectedRid, {EventTag, Body}]),
            NS#state{deferred = [Event | NS#state.deferred]};
        {_, _, false, false} ->

            ?ERROR_MSG("invalid rid ~p, expected ~p, difference ~p:~n~p~n",
                       [Rid, ExpectedRid, maybe_diff(Rid,ExpectedRid),
                        {EventTag, Body}]),
            [Pid ! item_not_found
             || {_, _, Pid} <- lists:sort(NS#state.handlers)],
            throw({invalid_rid, NS#state{handlers = []}})
    end,
    return_surplus_handlers(SName, NNS).

-spec maybe_is_retransmission(rid(), rid(), [cached_response()])
    -> false | {true, none} | {true, cached_response()}.
maybe_is_retransmission(Rid, OldRid, Sent) ->
    case {lists:keyfind(Rid, 1, Sent), Rid =:= OldRid} of
        {false, false} ->
            false;
        {false, true} ->
            ?INFO_MSG("request ~p repeated but no response found in cache ~p~n",
                      [Rid, Sent]),
            {true, none};
        {CachedResponse, _} ->
            {true, CachedResponse}
    end.

<<<<<<< HEAD
-spec maybe_add(rid(), rid() | undefined)
  -> rid() | undefined.
maybe_add(_, undefined) -> undefined;
maybe_add(Rid1, Rid2) when is_integer(Rid1),
                           is_integer(Rid2) -> Rid1 + Rid2.

-spec maybe_diff(rid(), rid() | undefined)
  -> non_neg_integer() | undefined.
maybe_diff(_, undefined) -> undefined;
maybe_diff(Rid, Expected) -> abs(Rid-Expected).

=======

-spec resend_cached({Rid :: pos_integer(),
                     {non_neg_integer(),non_neg_integer(),non_neg_integer()},
                     CachedBody :: jlib:xmlel()},
                    state()) -> state().
>>>>>>> 2e072d1e
resend_cached({_Rid, _, CachedBody}, S) ->
    send_to_handler(CachedBody, S).


-spec process_acked_stream_event({EventTag :: mod_bosh:event_type(),
                                    Body :: jlib:xmlel(),
                                    Rid :: 'undefined' | rid()},
                                SName :: any(),
                                S :: state() ) -> state().
process_acked_stream_event({EventTag, Body, Rid}, SName,
                           #state{} = S) ->
    MaybeBAck = exml_query:attr(Body, <<"ack">>),
    {Action, Ack} = determine_report_action(MaybeBAck, S#state.client_acks,
                                            Rid, S#state.last_processed),
    NS = maybe_trim_cache(Ack, S),
    case Action of
        noreport ->
            process_stream_event(EventTag, Body, SName, rid(NS, Rid));
        report ->
            NS2 = schedule_report(Ack, NS),
            NS3 = process_stream_event(EventTag, Body, SName, rid(NS2, Rid)),
            maybe_send_report(NS3)
    end.

<<<<<<< HEAD
rid(#state{} = S, Rid) when is_integer(Rid), Rid > 0 ->
    S#state{rid = Rid}.

=======

-spec determine_report_action(BinAck :: 'undefined' | binary(),
                              boolean(),
                              Rid :: rid(),
                              LastProcessed :: 'undefined' | pos_integer()
                            ) -> {'noreport',_} | {'report',_}.
>>>>>>> 2e072d1e
determine_report_action(undefined, false, _, _) ->
    {noreport, undefined};
determine_report_action(undefined, true, Rid, LastProcessed) ->
    if
        Rid+1 == LastProcessed ->
            {noreport, undefined};
        Rid+1 /= LastProcessed ->
            ?WARNING_MSG("expected 'ack' attribute on ~p~n", [Rid]),
            {noreport, undefined}
    end;
determine_report_action(BinAck, _, _, LastProcessed) ->
    Ack = binary_to_integer(BinAck),
    case {LastProcessed, is_valid_ack(Ack, LastProcessed)} of
        {undefined, _} ->
            {noreport, Ack};
        {_, true} ->
            {noreport, Ack};
        {_, false} ->
            {report, Ack}
    end.


-spec is_valid_ack(Ack :: rid(), 'undefined' | pos_integer()) -> boolean().
is_valid_ack(Ack, LastProcessed)
        when Ack < LastProcessed ->
    false;
is_valid_ack(_, _) ->
    true.


-spec maybe_trim_cache(undefined | any(), state()) -> state().
maybe_trim_cache(undefined, S) ->
    S;
maybe_trim_cache(Ack, S) ->
    UpToAck = fun({R,_,_}) when R =< Ack ->
                    true;
                 (_) ->
                    false
              end,
    NewSent = lists:dropwhile(UpToAck, S#state.sent),
    S#state{sent = NewSent}.


-spec schedule_report(rid(), state()) -> state().
schedule_report(Ack, #state{sent = Sent} = S) ->
    ReportRid = Ack + 1,
    try
        {resp,
         {ReportRid, TimeSent, _}} = {resp, lists:keyfind(ReportRid, 1, Sent)},
        ElapsedTimeMillis = erlang:round(timer:now_diff(now(), TimeSent)
                                         / 1000),
        Report = {ReportRid, ElapsedTimeMillis},
        case S#state.report of
            false ->
                S#state{report = Report};
            OldReport when OldReport < Report ->
                S#state{report = OldReport};
            _ ->
                S#state{report = Report}
        end
    catch
        error:{badmatch, {resp, false}} ->
            ?ERROR_MSG("no cached response for RID ~p, responses ~p~n",
                       [ReportRid, Sent]),
            S
    end.


-spec maybe_send_report(state()) -> state().
maybe_send_report(#state{report = false} = S) ->
    S;
maybe_send_report(#state{} = S) ->
    send_or_store([], S).


-spec process_stream_event(mod_bosh:event_type(), jlib:xmlel(), _SName,
                           state()) -> state().
process_stream_event(pause, Body, SName, State) ->
    Seconds = binary_to_integer(exml_query:attr(Body, <<"pause">>)),
    NewState = process_pause_event(Seconds, State),
    process_deferred_events(SName, NewState);
process_stream_event(EventTag, Body, SName, #state{c2s_pid = C2SPid} = State) ->
    {Els, NewState} = bosh_unwrap(EventTag, Body, State),
    [forward_to_c2s(C2SPid, El) || El <- Els],
    process_deferred_events(SName, NewState).


-spec process_pause_event('infinity' | 'undefined' | pos_integer(),
                          state()) -> state().
process_pause_event(Seconds, #state{maxpause = MaxPause} = S)
        when MaxPause == undefined;
             Seconds > MaxPause ->
    [Pid ! policy_violation || {_, _, Pid} <- S#state.handlers],
    throw({invalid_pause, S#state{handlers = []}});
process_pause_event(Seconds, State) ->
    NS = State#state{inactivity = Seconds},
    F = fun(_, S) ->
            send_to_handler([], S)
    end,
    lists:foldl(F, NS, lists:seq(1, length(State#state.handlers))).


-spec process_deferred_events(_SName, state()) -> state().
process_deferred_events(SName, #state{deferred = Deferred} = S) ->
    lists:foldl(fun(Event, State) ->
                    ?DEBUG("processing deferred event: ~p~n", [Event]),
                    handle_stream_event(Event, none, SName, State)
                end,
                S#state{deferred = []},
                lists:sort(Deferred)).

<<<<<<< HEAD
is_expected_rid(Rid, ExpectedRid) when Rid == ExpectedRid ->
=======

-spec is_valid_rid(rid(), rid()) -> boolean().
is_valid_rid(Rid, OldRid) when Rid == OldRid + 1 ->
>>>>>>> 2e072d1e
    true;
is_expected_rid(_, _) ->
    false.

<<<<<<< HEAD
is_acceptable_rid(Rid, ExpectedRid)
  when Rid > ExpectedRid,
       Rid < ExpectedRid + ?CONCURRENT_REQUESTS ->
=======

-spec is_acceptable_rid(rid(), rid()) -> boolean().
is_acceptable_rid(Rid, OldRid)
        when Rid > OldRid + 1,
             Rid =< OldRid + ?CONCURRENT_REQUESTS ->
>>>>>>> 2e072d1e
    true;
is_acceptable_rid(_, _) ->
    false.

%% @doc Send data to the client if any request handler is available.
%% Otherwise, store for sending later.
-spec send_or_store(_Data, state()) -> state().
send_or_store(Data, State) when not is_list(Data) ->
    send_or_store([Data], State);
send_or_store(Data, #state{handlers = []} = S) ->
    store(Data, S);
send_or_store(Data, State) ->
    send_to_handler(Data, State).


%% @doc send_to_handler() assumes that Handlers is not empty!
%% Be sure that's the case if calling it.
-spec send_to_handler([any()] | jlib:xmlel(), state()) -> state().
send_to_handler(Data, State) ->
    {Handler, NS} = pick_handler(State),
    send_to_handler(Handler, Data, NS).


%% Return handler and new state if a handler is available
%% or `false` otherwise.
-spec pick_handler(state()) -> {{rid(), pid()}, state()} | false.
pick_handler(#state{handlers = []}) ->
    false;
pick_handler(#state{handlers = Handlers} = S) ->
    [{Rid, TRef, Pid} | HRest] = lists:sort(Handlers),
    %% The cancellation might fail if the timer already fired.
    %% Don't worry, it's handled on receiving the timeout message.
    timer:cancel(TRef),
    {{Rid, Pid}, S#state{handlers = HRest}}.


-spec send_to_handler({_, atom() | pid() | port() | {atom(),atom()}},
                      Wrapped :: [any()] | jlib:xmlel(),
                      State :: state() ) -> state().
send_to_handler({_, Pid}, #xmlel{name = <<"body">>} = Wrapped, State) ->
    send_wrapped_to_handler(Pid, Wrapped, State);
send_to_handler({Rid, Pid}, Data, State) ->
    {Wrapped, NS} = bosh_wrap(Data, Rid, State),
    NS2 = cache_response({Rid, now(), Wrapped}, NS),
    send_wrapped_to_handler(Pid, Wrapped, NS2).


%% @doc This is the most specific variant of send_to_handler()
%% and the *only one* actually performing a send
%% to the cowboy_loop_handler serving a HTTP request.
-spec send_wrapped_to_handler(atom() | pid() | port() | {atom(),atom()},
                              Wrapped :: jlib:xmlel(),
                              State :: state()) -> state().
send_wrapped_to_handler(Pid, Wrapped, #state{handlers = []} = State) ->
    Pid ! {bosh_reply, Wrapped},
    setup_inactivity_timer(State);
send_wrapped_to_handler(Pid, Wrapped, State) ->
    Pid ! {bosh_reply, Wrapped},
    State.


-spec maybe_ack(rid(), state()) -> [{binary(),_}].
maybe_ack(HandlerRid, #state{rid = Rid} = S) ->
    if
        Rid > HandlerRid ->
            server_ack(S#state.server_acks, Rid);
        Rid =< HandlerRid ->
            []
    end.


-spec maybe_report(state()) -> {[{binary(),_}], state()}.
maybe_report(#state{report = false} = S) ->
    {[], S};
maybe_report(#state{report = Report} = S) ->
    {ReportRid, ElapsedTime} = Report,
    NewAttrs = [{<<"report">>, integer_to_binary(ReportRid)},
                {<<"time">>, integer_to_binary(ElapsedTime)}],
    {NewAttrs, S#state{report = false}}.


-spec cache_response({rid(), erlang:timestamp(), jlib:xmlel()}, state()) -> state().
cache_response({Rid,_,_} = Response, #state{sent = Sent} = S) ->
    NewSent = lists:keymerge(1, [Response], Sent),
    CacheUpTo = case S#state.client_acks of
        true ->
            %% Acknowledgements are on - there's no limit on the number
            %% of cached responses.
            infinity;
        false ->
            %% Leave up to ?CONCURRENT_REQUESTS responses in cache.
            ?CONCURRENT_REQUESTS
    end,
    S#state{sent = cache_up_to(CacheUpTo, NewSent),
            last_processed = last_processed(Rid, S#state.last_processed)}.


-spec cache_up_to('infinity' | 2, Responses :: [cached_response()])
            -> [cached_response()].
cache_up_to(infinity, Responses) ->
    Responses;
cache_up_to(N, Responses) ->
    lists:nthtail(max(0, length(Responses) - N), Responses).


-spec last_processed(rid(),'undefined' | pos_integer()) -> rid().
last_processed(Rid, undefined) ->
    Rid;
last_processed(Rid1, Rid2) ->
    max(Rid1, Rid2).


-spec setup_inactivity_timer(state()) -> state().
setup_inactivity_timer(#state{inactivity = infinity} = S) ->
    S;
setup_inactivity_timer(S) ->
    cancel_inactivity_timer(S),
    {ok, TRef} = timer:send_after(timer:seconds(S#state.inactivity),
                                  inactivity_timeout),
    S#state{inactivity_tref = TRef}.


-spec cancel_inactivity_timer(state()) -> state().
cancel_inactivity_timer(#state{inactivity_tref = undefined} = S) ->
    S;
cancel_inactivity_timer(S) ->
    timer:cancel(S#state.inactivity_tref),
    S#state{inactivity_tref = undefined}.


%% @doc Store data for sending later.
-spec store([jlib:xmlstreamel()], state()) -> state().
store(Data, #state{pending = Pending} = S) ->
    S#state{pending = Pending ++ Data}.


-spec forward_to_c2s('undefined' | pid(), jlib:xmlstreamel()) -> 'ok'.
forward_to_c2s(C2SPid, StreamElement) ->
    gen_fsm:send_event(C2SPid, StreamElement).


-spec maybe_add_handler(_, rid(), state()) -> state().
maybe_add_handler(Handler, Rid, S) when is_pid(Handler) ->
    add_handler({Rid, Handler}, S);
maybe_add_handler(_, _, S) ->
    S.


-spec add_handler({rid(), pid()}, state()) -> state().
add_handler({Rid, Pid}, #state{handlers = Handlers} = S) ->
    {ok, TRef} = timer:send_after(timer:seconds(S#state.wait),
                                  {wait_timeout, {Rid, Pid}}),
    S#state{handlers = [{Rid, TRef, Pid} | Handlers]}.


%% @doc Keep in mind the hardcoding for hold == 1.
-spec return_surplus_handlers('accumulate' | 'normal', state()) -> state().
return_surplus_handlers(accumulate, #state{handlers = []} = State) ->
    State;
return_surplus_handlers(accumulate, #state{handlers = [_]} = State) ->
    State;
return_surplus_handlers(accumulate, #state{handlers = _} = S) ->
    NS = send_to_handler([], S),
    return_surplus_handlers(accumulate, NS);
return_surplus_handlers(normal, #state{handlers = []} = State) ->
    State;
return_surplus_handlers(normal, #state{handlers = [_], pending = []} = State) ->
    State;
return_surplus_handlers(normal, #state{pending = Pending} = S) ->
    NS = send_or_store(Pending, S#state{pending = []}),
    return_surplus_handlers(normal, NS).


-spec bosh_unwrap(EventTag :: mod_bosh:event_type(), jlib:xmlel(), state()
                 ) -> {[jlib:xmlstreamel()], state()}.
bosh_unwrap(StreamEvent, Body, #state{} = S)
       when StreamEvent =:= streamstart;
            StreamEvent =:= restart ->
    Wait = min(get_attr(<<"wait">>, Body, S#state.wait), mod_bosh:get_max_wait()),
    Hold = get_attr(<<"hold">>, Body, S#state.hold),
    ClientAcks = get_client_acks(StreamEvent, Body, S#state.client_acks),
    E = stream_start(exml_query:attr(Body, <<"from">>),
                     exml_query:attr(Body, <<"to">>)),
    {[E], record_set(S, [{#state.wait, Wait},
                         {#state.hold, Hold},
                         {#state.client_acks, ClientAcks}])};
bosh_unwrap(streamend, Body, State) ->
    {Els, NewState} = bosh_unwrap(normal, Body, State),
    {Els ++ [#xmlstreamend{name = <<>>}], NewState};
bosh_unwrap(normal, Body, #state{sid = Sid} = State) ->
    Sid = exml_query:attr(Body, <<"sid">>),
    ?NS_HTTPBIND = exml_query:attr(Body, <<"xmlns">>),
    {[{xmlstreamelement, El}
      || El <- Body#xmlel.children,
         %% Ignore whitespace keepalives.
         El /= #xmlcdata{content = <<" ">>}],
     State}.


-spec get_client_acks('restart' | 'streamstart', jlib:xmlel(), boolean()) -> boolean().
get_client_acks(restart, _, Default) ->
    Default;
get_client_acks(streamstart, Element, Default) ->
    case exml_query:attr(Element, <<"ack">>) of
        undefined ->
            Default;
        <<"1">> ->
            true;
        _ ->
            ?INFO_MSG("ignoring invalid client ack on stream start~n", []),
            false
    end.


-spec get_attr(Attr :: binary(), jlib:xmlel(), integer()) -> any().
get_attr(Attr, Element, Default) ->
    case exml_query:attr(Element, Attr) of
        undefined ->
            Default;
        Value ->
            binary_to_integer(Value)
    end.


-spec stream_start(binary(), binary()) -> jlib:xmlstreamstart().
stream_start(From, To) ->
    #xmlstreamstart{name = <<"stream:stream">>,
                    attrs = [{<<"from">>, From},
                             {<<"to">>, To},
                             {<<"version">>, <<"1.0">>},
                             {<<"xml:lang">>, <<"en">>},
                             {<<"xmlns">>, <<"jabber:client">>},
                             {<<"xmlns:stream">>, ?NS_STREAM}]}.


-spec bosh_wrap([any()], rid(), state()) -> {jlib:xmlel(), state()}.
bosh_wrap(Elements, Rid, #state{} = S) ->
    EventsStanzas = lists:partition(fun is_stream_event/1, Elements),
    {{Body, Children}, NS} = case EventsStanzas of
        {[], Stanzas} ->
            {{bosh_body(S), Stanzas}, S};
        {[#xmlstreamstart{} = StreamStart], Stanzas} ->
            {{bosh_stream_start_body(StreamStart, S), Stanzas}, S};
        {[#xmlstreamend{}], []} ->
            %% No stanzas except stream end - OK.
            {{bosh_stream_end_body(), []}, S};
        {[#xmlstreamend{} = StreamEnd], Stanzas} ->
            %% Can't wrap remaining stanzas in a stream end body.
            %% Send Stanzas and forfeit sending stream end.
            ?DEBUG("pending stanzas, can't send stream end", []),
            Pending = S#state.pending,
            {{bosh_body(S), Stanzas},
             S#state{pending = Pending ++ [StreamEnd]}}
    end,
    MaybeAck = maybe_ack(Rid, NS),
    {MaybeReport, NNS} = maybe_report(NS),
    ExtraAttrs = MaybeAck ++ MaybeReport,
    {Body#xmlel{attrs = Body#xmlel.attrs ++ ExtraAttrs,
                children = Children}, NNS}.


-spec is_stream_event(jlib:xmlstreamel()) -> boolean().
is_stream_event(#xmlstreamstart{}) ->
    true;
is_stream_event(#xmlstreamend{}) ->
    true;
is_stream_event(_) ->
    false.


%% @doc Bosh body for a session creation response.
-spec bosh_stream_start_body(jlib:xmlstreamstart(), state()) -> jlib:xmlel().
bosh_stream_start_body(#xmlstreamstart{attrs = Attrs}, #state{} = S) ->
    #xmlel{name = <<"body">>,
           attrs = [{<<"wait">>, integer_to_binary(S#state.wait)},
                    {<<"requests">>,
                     integer_to_binary(?CONCURRENT_REQUESTS)},
                    {<<"hold">>, integer_to_binary(S#state.hold)},
                    {<<"from">>, proplists:get_value(<<"from">>, Attrs)},
                    %% TODO: how to support these with cowboy?
                    {<<"accept">>, <<"deflate,gzip">>},
                    {<<"sid">>, S#state.sid},
                    {<<"xmpp:restartlogic">>, <<"true">>},
                    {<<"xmpp:version">>, <<"1.0">>},
                    {<<"xmlns">>, ?NS_HTTPBIND},
                    {<<"xmlns:xmpp">>, <<"urn:xmpp:xbosh">>},
                    {<<"xmlns:stream">>, ?NS_STREAM}] ++
           inactivity(S#state.inactivity) ++
           maxpause(S#state.maxpause) ++
           %% TODO: shouldn't an ack be sent on restart?
           server_ack(S#state.server_acks, S#state.rid),
           children = []}.


-spec inactivity('infinity' | 'undefined' | pos_integer()) -> [{binary(),_}].
inactivity(I) ->
    [{<<"inactivity">>, integer_to_binary(I)} || is_integer(I)].


-spec maxpause('undefined' | pos_integer()) -> [{binary(),_}].
maxpause(MP) ->
    [{<<"maxpause">>, integer_to_binary(MP)} || is_integer(MP)].


-spec server_ack('false' | 'true' | 'undefined','undefined' | rid())
            -> [{binary(),_}].
server_ack(ServerAcks, Rid) ->
    [{<<"ack">>, integer_to_binary(Rid)} || ServerAcks =:= true].


%% @doc Bosh body for an ordinary stream element(s).
-spec bosh_body(state()) -> jlib:xmlel().
bosh_body(#state{} = S) ->
    #xmlel{name = <<"body">>,
           attrs = [{<<"sid">>, S#state.sid},
                    {<<"xmlns">>, ?NS_HTTPBIND}],
           children = []}.


-spec bosh_stream_end_body() -> jlib:xmlel().
bosh_stream_end_body() ->
    #xmlel{name = <<"body">>,
           attrs = [{<<"type">>, <<"terminate">>},
                    {<<"xmlns">>, ?NS_HTTPBIND}],
           children = []}.

%%--------------------------------------------------------------------
%% ejabberd_socket compatibility
%%--------------------------------------------------------------------

%% @doc Should be negotiated on HTTP level.
-spec starttls(mod_bosh:socket(), _) -> none().
starttls(SocketData, TLSOpts) ->
    starttls(SocketData, TLSOpts, <<>>).


-spec starttls(mod_bosh:socket(), _, _) -> none().
starttls(_SocketData, _TLSOpts, _Data) ->
    throw({error, negotiate_tls_on_http_level}).


%% @doc Should be negotiated on HTTP level.
-spec compress(mod_bosh:socket()) -> none().
compress(SocketData) ->
    compress(SocketData, <<>>, 0).

<<<<<<< HEAD
compress(_SocketData, _Data, _InflateSizeLimit) ->
=======

-spec compress(mod_bosh:socket(), _) -> none().
compress(_SocketData, _Data) ->
>>>>>>> 2e072d1e
    throw({error, negotiate_compression_on_http_level}).


%% @doc TODO: adjust for BOSH
-spec reset_stream(mod_bosh:socket()) -> mod_bosh:socket().
reset_stream(#bosh_socket{pid = Pid} = SocketData) ->
    Pid ! reset_stream,
    SocketData.


-spec send_xml(mod_bosh:socket(), jlib:xmlstreamel()) -> 'ok'.
send_xml(Socket, {xmlstreamelement, XML}) ->
    send(Socket, XML);
send_xml(Socket, #xmlstreamstart{} = XML) ->
    send(Socket, XML);
send_xml(Socket, #xmlstreamend{} = XML) ->
    send(Socket, XML).


-spec send(mod_bosh:socket(), _) -> 'ok'.
send(#bosh_socket{pid = Pid}, Data) ->
    Pid ! {send, Data},
    ok.


-spec change_shaper(mod_bosh:socket(), shaper:shaper()) -> mod_bosh:socket().
change_shaper(SocketData, _Shaper) ->
    %% TODO: we ignore shapers for now
    SocketData.


-spec monitor(mod_bosh:socket()) -> reference().
monitor(#bosh_socket{pid = Pid}) ->
    erlang:monitor(process, Pid).


-spec get_sockmod(mod_bosh:socket()) -> module().
get_sockmod(_SocketData) ->
    ?MODULE.


-spec close(mod_bosh:socket()) -> 'close'.
close(#bosh_socket{pid = Pid}) ->
    Pid ! close.

-spec peername(mod_bosh:socket()) -> {ok, {inet:ip_address(), inet:port_number()}}.
peername(#bosh_socket{peer = Peer}) ->
    {ok, Peer}.

%%--------------------------------------------------------------------
%% Helpers
%%--------------------------------------------------------------------

%% @doc Set Fields of the Record to Values,
%% when {Field, Value} <- FieldValues (in list comprehension syntax).
-spec record_set(state(), [{6 | 7 | 10, _},...]) -> state().
record_set(Record, FieldValues) ->
    F = fun({Field, Value}, Rec) ->
            setelement(Field, Rec, Value)
        end,
    lists:foldl(F, Record, FieldValues).

%%--------------------------------------------------------------------
%% Tests
%%--------------------------------------------------------------------

-ifdef(TEST).

-include_lib("eunit/include/eunit.hrl").

cache_up_to_test_() ->
    [?_test(?assertEqual( [4,5], cache_up_to(2, [1,2,3,4,5]) ))].

-endif.<|MERGE_RESOLUTION|>--- conflicted
+++ resolved
@@ -56,19 +56,11 @@
 -record(state, {c2s_pid         :: pid(),
                 handlers = []   :: [{rid(), timer:tref(), pid()}],
                 %% Elements buffered for sending to the client.
-<<<<<<< HEAD
-                pending = [] :: [xmlstreamelement()],
-                sid :: bosh_sid(),
-                wait = ?DEFAULT_WAIT,
-                hold = ?DEFAULT_HOLD,
-                rid :: rid() | undefined,
-=======
                 pending = []    :: [jlib:xmlstreamel()],
                 sid             :: mod_bosh:sid(),
                 wait = ?DEFAULT_WAIT :: integer(),
                 hold = ?DEFAULT_HOLD :: integer(),
-                rid             :: rid(),
->>>>>>> 2e072d1e
+                rid             :: rid() | undefined,
                 %% Requests deferred for later processing because
                 %% of having Rid greater than expected.
                 deferred = []   :: [{rid(), {mod_bosh:event_type(), jlib:xmlel()}}],
@@ -446,7 +438,6 @@
             {true, CachedResponse}
     end.
 
-<<<<<<< HEAD
 -spec maybe_add(rid(), rid() | undefined)
   -> rid() | undefined.
 maybe_add(_, undefined) -> undefined;
@@ -458,13 +449,11 @@
 maybe_diff(_, undefined) -> undefined;
 maybe_diff(Rid, Expected) -> abs(Rid-Expected).
 
-=======
 
 -spec resend_cached({Rid :: pos_integer(),
                      {non_neg_integer(),non_neg_integer(),non_neg_integer()},
                      CachedBody :: jlib:xmlel()},
                     state()) -> state().
->>>>>>> 2e072d1e
 resend_cached({_Rid, _, CachedBody}, S) ->
     send_to_handler(CachedBody, S).
 
@@ -489,18 +478,15 @@
             maybe_send_report(NS3)
     end.
 
-<<<<<<< HEAD
 rid(#state{} = S, Rid) when is_integer(Rid), Rid > 0 ->
     S#state{rid = Rid}.
 
-=======
 
 -spec determine_report_action(BinAck :: 'undefined' | binary(),
                               boolean(),
                               Rid :: rid(),
                               LastProcessed :: 'undefined' | pos_integer()
                             ) -> {'noreport',_} | {'report',_}.
->>>>>>> 2e072d1e
 determine_report_action(undefined, false, _, _) ->
     {noreport, undefined};
 determine_report_action(undefined, true, Rid, LastProcessed) ->
@@ -612,28 +598,17 @@
                 S#state{deferred = []},
                 lists:sort(Deferred)).
 
-<<<<<<< HEAD
+
+-spec is_expected_rid(rid(), rid()) -> boolean().
 is_expected_rid(Rid, ExpectedRid) when Rid == ExpectedRid ->
-=======
-
--spec is_valid_rid(rid(), rid()) -> boolean().
-is_valid_rid(Rid, OldRid) when Rid == OldRid + 1 ->
->>>>>>> 2e072d1e
     true;
 is_expected_rid(_, _) ->
     false.
 
-<<<<<<< HEAD
+-spec is_acceptable_rid(rid(), rid()) -> boolean().
 is_acceptable_rid(Rid, ExpectedRid)
   when Rid > ExpectedRid,
        Rid < ExpectedRid + ?CONCURRENT_REQUESTS ->
-=======
-
--spec is_acceptable_rid(rid(), rid()) -> boolean().
-is_acceptable_rid(Rid, OldRid)
-        when Rid > OldRid + 1,
-             Rid =< OldRid + ?CONCURRENT_REQUESTS ->
->>>>>>> 2e072d1e
     true;
 is_acceptable_rid(_, _) ->
     false.
@@ -980,13 +955,8 @@
 compress(SocketData) ->
     compress(SocketData, <<>>, 0).
 
-<<<<<<< HEAD
+-spec compress(mod_bosh:socket(), _, integer()) -> none().
 compress(_SocketData, _Data, _InflateSizeLimit) ->
-=======
-
--spec compress(mod_bosh:socket(), _) -> none().
-compress(_SocketData, _Data) ->
->>>>>>> 2e072d1e
     throw({error, negotiate_compression_on_http_level}).
 
 
